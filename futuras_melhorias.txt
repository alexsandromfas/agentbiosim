Melhorias futuras

1) Principais pontos:

- Mutação por reprodução sexual
<<<<<<< HEAD
=======
- seletor de cores.
>>>>>>> 5a6884b0
- novo tipo de comida, que leva mais tempo para comer.
- obstáculos que podem ser desenhados.
- Tentar simular a proximidade por parentescos
- Criar a comunicação por cores
- Tentar inserir três tipos de indivíduos que encontrem um equilíbrio do tipo pedra papel e tesoura
- Criar um ambiente de testes onde eu consiga inserir uma um determinado organismo e simular ele individualmente
- Tentar criar uma forma de simulação que desenvolva indivíduos capazes de se auto cooperar como se fosse uma simbiose mas que ambos recebam algo em troca
- Tentar criar um sintetizador de áudio para cada um deles um áudio que somente eles podem ouvir ou talvez eu possa ligar mas que seja controlado pela rede neural neural de forma que eles aprendem com o tempo a se comunicar
- Fazer com que a porcentagem de mutação e a força de mutação também seja definido pela própria mutação ou seja vai nascer um indivíduo que um indivíduo que cujo nível de mutação é maior do que outros mas a mutação dele vai ser muito grande então ele também pode morrer ele pode sofrer mutações tão grandes que ele não vai passar o seu Gene para frente
- O ângulo máximo de rotação também deve ser definido por mutação
- a cor do corpo por mutação.
- criar outro tipo de individuo que possa ter duas nadadeiras laterais. 
- criar sistema de mutação que pode mutar a estrutura da rede, não apenas os pesos.

- Permitir que agentes possam andar para trás se a rede neural assim decidir.
- Acrescentar menu superior com exportação de genoma selecionado, aba de ajuda e importação de substratos predefinidos.
- Adicionar ferramenta para pintar obstáculos com o mouse no substrato.
- Avaliar alternativa: remover variação de tamanho e introduzir energia interna (bateria) fixa por indivíduo; divisões ocorrem por acúmulo de energia. Ou talvez aumentar o custo de energia quanto maior o tamanho do agente.
- Introduzir alimentos com diferentes valores nutricionais (comida mais nutritiva altera comportamento de competição).
- Dar opção no UI para que predadores exijam múltiplos impactos para matar uma presa (ex.: 3 impactos configuráveis).
- Permitir comportamentos agressivos adicionais (bactérias atacando bactérias; predadores atacando outros predadores).
- Alteração genética de cores para possibilitar diferenciação visual e formação de tribos.

2) Melhorias recomendadas pelo Copilot e já aprovadas:

- Checkpoints periódicos (persistência incremental) para reduzir perda de progresso em simulações longas.
- Suporte a múltiplos cenários/substratos carregáveis via UI para facilitar experimentos.
- Modo replay (reproduzir simulação a partir de logs) — recurso opcional e de alto custo computacional; ativar apenas quando necessário.
- Snapshot por agente (exportar genomas e estatísticas) e catálogo de genomas navegável na UI.
- Avaliar aceleração de trechos pesados com Numba / paralelização ou offload para GPU (raycasts / sensores).
- Gráficos em tempo real na UI (população, média de massa, energia média) para monitoramento.
- Implementar integrador/colisão opcional mais estável (ex.: semi-implícito ou Verlet) para maior robustez física.
- Modo observador que fixa a câmera em um agente e grava vídeo/frames para análise detalhada.

Observação: os itens acima foram adicionados sem remover as melhorias originais que você indicou.

Sugestões do Copilot, mas que ainda devem ser estudadas:

- Testes automatizados (item 3 da lista original sugerida)
  - Servem para validar comportamento de componentes críticos (p.ex. `NeuralNet`, `SpatialHash`, sistemas) e prevenir regressões. Recomenda-se usar `pytest` e cobrir caminhos principais mais casos de borda.

- Modo headless / CLI (item 4)
  - Execução da simulação sem UI (apenas `Engine`) para rodar experimentos em lote, varreduras de parâmetros e coleta de métricas em servidores/VMs.

- Throttling / adaptive timestep (item 8)
  - Ajusta dinamicamente o timestep ou o número de substeps quando a simulação fica sobrecarregada, preservando estabilidade numérica. Pode afetar determinismo; usar com cuidado em experimentos controlados.

- Paralelização de partes do Engine (item 9)
  - Permite executar tarefas independentes (sensoriamento de agentes, raycasts) em workers/threads. Em Python, avaliar multiprocessing, Numba ou offload para GPU (GIL limita threads em CPU-bound). Requer reorganização para minimizar estados compartilhados e pontos de sincronização.

- Sistema de eventos/hooks (item 18)
  - Observers (hooks) que emitem eventos (nascimento, morte, reprodução, checkpoint) para logging, UI, gravação de replays ou integração externa. Deve ser desativável para não penalizar desempenho.<|MERGE_RESOLUTION|>--- conflicted
+++ resolved
@@ -3,11 +3,9 @@
 1) Principais pontos:
 
 - Mutação por reprodução sexual
-<<<<<<< HEAD
-=======
-- seletor de cores.
->>>>>>> 5a6884b0
 - novo tipo de comida, que leva mais tempo para comer.
+ - seletor de cores.
+ - novo tipo de comida, que leva mais tempo para comer.
 - obstáculos que podem ser desenhados.
 - Tentar simular a proximidade por parentescos
 - Criar a comunicação por cores
